#!/usr/bin/env python
##
# Copyright 2012-2013 Ghent University
#
# This file is part of vsc-utils,
# originally created by the HPC team of Ghent University (http://ugent.be/hpc/en),
# with support of Ghent University (http://ugent.be/hpc),
# the Flemish Supercomputer Centre (VSC) (https://www.vscentrum.be),
# the Flemish Research Foundation (FWO) (http://www.fwo.be/en)
# and the Department of Economy, Science and Innovation (EWI) (http://www.ewi-vlaanderen.be/en).
#
# http://github.com/hpcugent/vsc-utils
#
# vsc-utils is free software: you can redistribute it and/or modify
# it under the terms of the GNU Library General Public License as
# published by the Free Software Foundation, either version 2 of
# the License, or (at your option) any later version.
#
# vsc-utils is distributed in the hope that it will be useful,
# but WITHOUT ANY WARRANTY; without even the implied warranty of
# MERCHANTABILITY or FITNESS FOR A PARTICULAR PURPOSE. See the
# GNU Library General Public License for more details.
#
# You should have received a copy of the GNU Library General Public License
# along with vsc-utils. If not, see <http://www.gnu.org/licenses/>.
##
"""
vsc-utils base distribution setup.py

@author: Stijn De Weirdt (Ghent University)
@author: Andy Georges (Ghent University)
"""
import vsc.install.shared_setup as shared_setup
from vsc.install.shared_setup import ag, sdw

PACKAGE = {
<<<<<<< HEAD
    'version': '1.9.2',
=======
    'version': '1.9.5',
>>>>>>> c1c39516
    'author': [ag, sdw],
    'maintainer': [ag, sdw],
    'excluded_pkgs_rpm': ['vsc', 'vsc.utils'],  # vsc is default, vsc.utils is provided by vsc-base
    'tests_require': ['mock'],
    'install_requires': [
        'vsc-base >= 2.4.16',
        'lockfile >= 0.9.1',
        'netifaces',
        'jsonpickle',
        'pycrypto',
    ],
    'setup_requires': ['vsc-install'],
    'zip_safe': False,
}

if __name__ == '__main__':
    shared_setup.action_target(PACKAGE)<|MERGE_RESOLUTION|>--- conflicted
+++ resolved
@@ -34,11 +34,7 @@
 from vsc.install.shared_setup import ag, sdw
 
 PACKAGE = {
-<<<<<<< HEAD
-    'version': '1.9.2',
-=======
-    'version': '1.9.5',
->>>>>>> c1c39516
+    'version': '1.9.6',
     'author': [ag, sdw],
     'maintainer': [ag, sdw],
     'excluded_pkgs_rpm': ['vsc', 'vsc.utils'],  # vsc is default, vsc.utils is provided by vsc-base
